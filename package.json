{
  "name": "socketDL-examples",
  "license": "MIT",
  "version": "1.0.0",
  "description": "Examples for socket data layer.",
  "main": "index.js",
  "files": [
    "dist",
    "artifacts/abi"
  ],
  "repository": "git@github.com:SocketDotTech/socketDL-examples.git",
  "devDependencies": {
    "@ethersproject/bytes": "^5.7.0",
    "@nomiclabs/hardhat-ethers": "^2.1.1",
    "@nomiclabs/hardhat-etherscan": "^3.1.0",
<<<<<<< HEAD
    "@socket.tech/dl-core": "^2.4.10",
=======
    "@socket.tech/dl-core": "2.4.11-test.1",
>>>>>>> 8b7f85fc
    "@typechain/ethers-v5": "^10.0.0",
    "@typechain/hardhat": "^6.0.0",
    "@types/mocha": "^9.1.0",
    "@types/node": "^18.11.9",
    "@types/yargs": "^17.0.22",
    "dotenv": "^16.0.3",
    "ethers": "^5.6.6",
    "hardhat": "^2.9.5",
    "hardhat-abi-exporter": "^2.10.1",
    "hardhat-change-network": "^0.0.7",
    "hardhat-deploy": "^0.11.20",
    "hardhat-preprocessor": "^0.1.4",
    "pre-commit": "^1.2.2",
    "prettier": "^2.6.1",
    "prettier-plugin-solidity": "^1.0.0-beta.13",
    "ts-node": "^10.7.0",
    "typechain": "^8.0.0",
    "typescript": "^4.6.4"
  },
  "scripts": {
    "lint": "prettier \"./**\" --write --ignore-unknown",
    "build": "hardhat export-abi && tsc --project lib.tsconfig.json",
    "abi": "hardhat export-abi",
    "compile": "forge build",
    "test": "forge test"
  }
}<|MERGE_RESOLUTION|>--- conflicted
+++ resolved
@@ -13,11 +13,7 @@
     "@ethersproject/bytes": "^5.7.0",
     "@nomiclabs/hardhat-ethers": "^2.1.1",
     "@nomiclabs/hardhat-etherscan": "^3.1.0",
-<<<<<<< HEAD
-    "@socket.tech/dl-core": "^2.4.10",
-=======
     "@socket.tech/dl-core": "2.4.11-test.1",
->>>>>>> 8b7f85fc
     "@typechain/ethers-v5": "^10.0.0",
     "@typechain/hardhat": "^6.0.0",
     "@types/mocha": "^9.1.0",

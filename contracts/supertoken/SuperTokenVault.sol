--- conflicted
+++ resolved
@@ -51,13 +51,10 @@
     error SiblingChainSlugUnavailable();
     error ZeroAmount();
     error NotMessageBridge();
-<<<<<<< HEAD
     error InvalidReceiver();
     error InvalidSiblingChainSlug();
-=======
     error MessageIdMisMatched();
     error InvalidTokenContract();
->>>>>>> fa020d25
 
     ////////////////////////////////////////////////////////
     ////////////////////// EVENTS //////////////////////////

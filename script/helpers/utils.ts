--- conflicted
+++ resolved
@@ -11,11 +11,8 @@
 import { getMode, getProject, getToken } from "../constants/config";
 import {
   ProjectAddresses,
-<<<<<<< HEAD
   SuperTokenChainAddresses,
-=======
   SuperBridgeContracts,
->>>>>>> 023fb434
   TokenAddresses,
 } from "../../src";
 import { getIntegrationTypeConsts } from "./constants";

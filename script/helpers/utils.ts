--- conflicted
+++ resolved
@@ -8,24 +8,13 @@
 import { ChainSlug, IntegrationTypes } from "@socket.tech/dl-core";
 
 import { overrides } from "./networks";
-<<<<<<< HEAD
-import {
-  getIntegrationTypeConsts,
-  mode,
-  project,
-  projectConstants,
-  token,
-} from "./constants";
+import { getMode, getProject, getToken } from "../constants/config";
 import {
   ProjectAddresses,
   SuperTokenChainAddresses,
   TokenAddresses,
 } from "../../src";
-=======
-import { getMode, getProject, getToken } from "../constants/config";
-import { ProjectAddresses, TokenAddresses } from "../../src";
 import { getIntegrationTypeConsts } from "./constants";
->>>>>>> 9906f486
 
 export const deploymentsPath = path.join(
   __dirname,
@@ -46,7 +35,7 @@
   path: string,
   args: any[],
   deployUtils: DeployParams,
-  projectName = project.toString()
+  projectName = getProject().toString()
 ): Promise<Contract> => {
   if (!deployUtils || !deployUtils.addresses)
     throw new Error("No addresses found");
@@ -60,13 +49,9 @@
     );
 
     console.log(
-<<<<<<< HEAD
-      `${contractName} deployed on ${deployUtils.currentChainSlug} for ${mode}, ${projectName} at address ${contract.address}`
-=======
       `${contractName} deployed on ${
         deployUtils.currentChainSlug
       } for ${getMode()}, ${getProject()} at address ${contract.address}`
->>>>>>> 9906f486
     );
 
     await storeVerificationParams(
@@ -79,13 +64,9 @@
       deployUtils.addresses[contractName]
     );
     console.log(
-<<<<<<< HEAD
-      `${contractName} found on ${deployUtils.currentChainSlug} for ${mode}, ${projectName} at address ${contract.address}`
-=======
       `${contractName} found on ${
         deployUtils.currentChainSlug
       } for ${getMode()}, ${getProject()} at address ${contract.address}`
->>>>>>> 9906f486
     );
   }
 
@@ -151,19 +132,15 @@
   addresses: TokenAddresses | SuperTokenChainAddresses,
   chainSlug: ChainSlug,
   fileName: string,
-  tokenName = token.toString(),
+  tokenName = getToken().toString(),
   pathToDeployments = deploymentsPath
 ) => {
   if (!fs.existsSync(pathToDeployments)) {
     await fs.promises.mkdir(pathToDeployments, { recursive: true });
   }
 
-<<<<<<< HEAD
-  const addressesPath = pathToDeployments + fileName;
-=======
   const addressesPath =
     deploymentsPath + `${getMode()}_${getProject()}_addresses.json`;
->>>>>>> 9906f486
   const outputExists = fs.existsSync(addressesPath);
   let deploymentAddresses: ProjectAddresses = {};
   if (outputExists) {
@@ -173,11 +150,7 @@
 
   deploymentAddresses = createObj(
     deploymentAddresses,
-<<<<<<< HEAD
-    [chainSlug.toString(), tokenName],
-=======
     [chainSlug.toString(), getToken()],
->>>>>>> 9906f486
     addresses
   );
   // deploymentAddresses[chainSlug][token] = addresses;
